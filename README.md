--- conflicted
+++ resolved
@@ -22,14 +22,6 @@
 &nbsp;
 
 ### Recent updates 📣
-<<<<<<< HEAD
-* *September 2025 (v0.2.0)*: We have supported vLLM local model for the patient simulation.
-  * Minor improvements:
-    - Fixed simulation bugs
-    - Enhanced simulation process
-    - Added checker LLM support for proper simulation termination
-
-=======
 * *October 2025 (v0.2.1)*: We have improved several things.
   * Minor improvements:
       - Added support for kwargs for broader usage.
@@ -37,7 +29,6 @@
       - Unified chat history format.
       - Other minor changes for visibility.
 * *September 2025 (v0.2.0)*: We have supported vLLM local model for the patient simulation.
->>>>>>> f99ab9c3
 * *September 2025 (v0.1.8)*: Fixed bugs and updated explanation about the simulation.
 * *September 2025 (v0.1.7)*: Fixed typos of the prompts.
 * *September 2025 (v0.1.6)*: Updated dependencies.
