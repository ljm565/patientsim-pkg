[tool.poetry]
name = "patientsim"
<<<<<<< HEAD
version = "0.2.0"
=======
version = "0.2.1"
>>>>>>> f99ab9c3
description = "A Python package for simulating patient interactions."
authors = ["Jun-Min Lee <ljm56897@gmail.com>", "Daeun Kyung <kyungdaeun@kaist.ac.kr>"]
readme = "README.md"
license = "BSD-3-Clause"
packages = [
    { include = "patientsim", from = "src" }
]
include = [
    { path = "src/patientsim/assets/prompt/*.txt", format = "sdist" },
    { path = "src/patientsim/assets/prompt/*.txt", format = "wheel" },
    { path = "src/patientsim/assets/*.json", format = "sdist" },
    { path = "src/patientsim/assets/*.json", format = "wheel" }
]

[tool.poetry.urls]
"Source" = "https://github.com/ljm565/patientsim-pkg"

[tool.poetry.dependencies]
python = ">=3.11,<3.13"
dotenv = "0.9.9"
google-genai = "1.19.0"
openai = ">=1.99.1"
vllm = "^0.10.2"


[tool.poetry.group.deve.dependencies]
build = "^1.3.0"
twine = "^6.1.0"

[build-system]
requires = ["poetry-core"]
build-backend = "poetry.core.masonry.api"<|MERGE_RESOLUTION|>--- conflicted
+++ resolved
@@ -1,10 +1,6 @@
 [tool.poetry]
 name = "patientsim"
-<<<<<<< HEAD
-version = "0.2.0"
-=======
 version = "0.2.1"
->>>>>>> f99ab9c3
 description = "A Python package for simulating patient interactions."
 authors = ["Jun-Min Lee <ljm56897@gmail.com>", "Daeun Kyung <kyungdaeun@kaist.ac.kr>"]
 readme = "README.md"
